--- conflicted
+++ resolved
@@ -41,28 +41,6 @@
 
 See `CrossingDetector/CMAKE_README.txt` and/or the wiki page [here](https://open-ephys.atlassian.net/wiki/spaces/OEW/pages/1259110401/Plugin+CMake+Builds) for build instructions.
 
-<<<<<<< HEAD
 \* If you have the GUI built somewhere else, you can specify its location by setting the environment variable `GUI_BASE_DIR` or defining it when calling cmake with the option `-DGUI_BASE_DIR=<location>`.
 
-
-## Installation without CMake (Windows/Linux)
-
-This does not apply if you are using CMake to build the main GUI.
-
-On all platforms:
-
-* Copy `crossing-detector/CrossingDetector/Source` to `plugin-GUI/Source/Plugins/CrossingDetector`.
-
-On Windows (VS2013):
-
-* Copy `crossing-detector/CrossingDetector/LegacyBuildVS2013` to `plugin-GUI/Builds/VisualStudio2013/Plugins/CrossingDetector`.
-
-* In Visual Studio, open the `Plugins.sln` solution and add the new project (`File->Add->Existing Project...` and select `Builds/VisualStudio2013/Plugins/CrossingDetector/CrossingDetector.vcxproj`). Then build the solution.
-
-On Linux, build the plugin by calling `make -f Makefile.plugins` from `Builds/Linux` as usual. You can specify the target to build just this plugin (call `make -f Makefile.plugins CrossingDetector`).
-
-
-Currently maintained by Mark Schatza (markschatza@gmail.com)
-=======
-\* If you have the GUI built somewhere else, you can specify its location by setting the environment variable `GUI_BASE_DIR` or defining it when calling cmake with the option `-DGUI_BASE_DIR=<location>`.
->>>>>>> 13a4c71e
+Currently maintained by Mark Schatza (markschatza@gmail.com)